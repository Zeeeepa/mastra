import { Mastra } from '@mastra/core';
import { createLogger } from '@mastra/core/logger';

<<<<<<< HEAD
import { chefAgent } from './agents/index';
import { researchNetwork } from './networks';
=======
import { chefAgent, chefAgentResponses } from './agents/index';
>>>>>>> 5f43505d

export const mastra = new Mastra({
  agents: { chefAgent, chefAgentResponses },
  logger: createLogger({ name: 'Chef', level: 'info' }),
  networks: { researchNetwork },
  serverMiddleware: [
    {
      handler: (c, next) => {
        console.log('Middleware called');
        return next();
      },
    },
  ],
});<|MERGE_RESOLUTION|>--- conflicted
+++ resolved
@@ -1,12 +1,8 @@
 import { Mastra } from '@mastra/core';
 import { createLogger } from '@mastra/core/logger';
 
-<<<<<<< HEAD
-import { chefAgent } from './agents/index';
+import { chefAgent, chefAgentResponses } from './agents/index';
 import { researchNetwork } from './networks';
-=======
-import { chefAgent, chefAgentResponses } from './agents/index';
->>>>>>> 5f43505d
 
 export const mastra = new Mastra({
   agents: { chefAgent, chefAgentResponses },
