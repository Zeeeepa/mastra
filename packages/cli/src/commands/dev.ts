import { bundle, FileService } from '@mastra/deployer';
<<<<<<< HEAD
=======
import { ChildProcess } from 'child_process';
>>>>>>> 0612b442
import { watch } from 'chokidar';
import { config } from 'dotenv';
import { execa } from 'execa';
import { writeFileSync } from 'fs';
import { join } from 'path';
import path from 'path';
import { fileURLToPath } from 'url';

import fsExtra from 'fs-extra/esm';
import fs from 'fs/promises';

import { SERVER } from './deploy/server.js';

const __filename = fileURLToPath(import.meta.url);
const __dirname = path.dirname(__filename);

let currentServerProcess: ChildProcess | undefined;
let isRestarting = false;

const bundleMastra = async (mastraPath: string) => {
  await bundle(mastraPath, { buildName: 'Mastra', devMode: true });
};

const bundleTools = async (mastraPath: string, dotMastraPath: string, toolsDirs?: string) => {
  const defaultToolsPath = path.join(mastraPath, 'tools');
  const toolsPaths = [...(toolsDirs?.split(',').map(tool => path.join(process.cwd(), tool)) || []), defaultToolsPath];

  const toolPathsWithFileNames = (
    await Promise.all(
      toolsPaths.map(async toolPath => {
        try {
          const files = await fs.readdir(toolPath);
          return files.map(file => {
            const fullPath = path.join(toolPath, file);
            const fileName = path.parse(file).name;
            const name = fileName === 'index' ? path.basename(path.dirname(fullPath)) : fileName;
            return {
              path: toolPath,
              name,
              fileName: `${fileName}${path.parse(file).ext}`,
            };
          });
        } catch (err) {
          if (toolPath === defaultToolsPath) {
            return [];
          }
          console.warn(`Error reading tools directory ${toolPath}:`, err);
          return [];
        }
      }),
    )
  ).flat();

  for (const { path, name, fileName } of toolPathsWithFileNames) {
    await bundle(join(path, fileName), {
      outfile: join(dotMastraPath, 'tools', `${name}.mjs`),
      entryFile: fileName,
      buildName: `${name}`,
    });
  }

  const MASTRA_TOOLS_PATH = toolPathsWithFileNames?.length
    ? toolPathsWithFileNames.map(tool => path.join(dotMastraPath, 'tools', `${tool.name}.mjs`)).join(',')
    : undefined;

  return MASTRA_TOOLS_PATH;
};

const bundleServer = async (dotMastraPath: string) => {
  writeFileSync(join(dotMastraPath, 'index.mjs'), SERVER);

  await bundle(join(__dirname, '../templates/server.js'), {
    outfile: join(dotMastraPath, 'server.mjs'),
    buildName: 'Server',
  });
};

const startServer = async (dotMastraPath: string, port: number, MASTRA_TOOLS_PATH: string) => {
  try {
    // Restart server
    console.log('Starting server...');
    currentServerProcess = execa('node', ['server.mjs'], {
      cwd: dotMastraPath,
      env: {
        PORT: port.toString() || '4111',
        MASTRA_TOOLS_PATH,
      },
      stdio: 'inherit',
      reject: false,
    });

    // Wait for server to be ready
    await new Promise(resolve => setTimeout(resolve, 1000));

    // Send refresh signal
    try {
      await fetch(`http://localhost:${port}/__refresh`, {
        method: 'POST',
        headers: {
          'Content-Type': 'application/json',
        },
      });
    } catch (err) {
      // Retry after another second
      await new Promise(resolve => setTimeout(resolve, 1500));
      try {
        await fetch(`http://localhost:${port}/__refresh`, {
          method: 'POST',
          headers: {
            'Content-Type': 'application/json',
          },
        });
      } catch (retryErr) {
        // Ignore retry errors
      }
    }

    if (currentServerProcess.exitCode !== null) {
      console.error('Server failed to start with error:', currentServerProcess.stderr);
      return;
    }
  } catch (err) {
    const execaError = err as { stderr?: string; stdout?: string };
    if (execaError.stderr) console.error('Server error output:', execaError.stderr);
    if (execaError.stdout) console.error('Server output:', execaError.stdout);
  }
};

async function rebundleAndRestart(
  mastraPath: string,
  dotMastraPath: string,
  port: number,
  envFile: string,
  toolsDirs?: string,
) {
  if (isRestarting) {
    return;
  }

  isRestarting = true;
  try {
    // If current server process is running, stop it
    if (currentServerProcess) {
      console.log('Stopping current server...');
      currentServerProcess.kill();
      await new Promise(resolve => setTimeout(resolve, 1000));
    }

    config({ path: envFile });

    /*
      Bundle mastra
    */
    await bundleMastra(mastraPath);

    /*
      Bundle tools
    */
    const MASTRA_TOOLS_PATH = await bundleTools(mastraPath, dotMastraPath, toolsDirs);

    /*
      Bundle server
    */
    await bundleServer(dotMastraPath);

    /*
      Start server
    */
    await startServer(dotMastraPath, port, MASTRA_TOOLS_PATH);
  } finally {
    isRestarting = false;
  }
}

export async function dev({
  port,
  env,
  dir,
  toolsDirs,
}: {
  dir?: string;
  port: number;
  env: Record<string, any>;
  toolsDirs?: string;
}) {
  const dotMastraPath = join(process.cwd(), '.mastra');
  const playgroundServePath = join(dotMastraPath, 'playground');
  const key = env[0]?.name;
  const value = env[0]?.value;

  let envFile = '';

  /*
    Copy playground dist files
  */
  await fsExtra.copy(join(path.dirname(path.dirname(__dirname)), 'src/playground/dist'), playgroundServePath, {
    overwrite: true,
  });

  /*
    Load env
  */
  try {
    const fileService = new FileService();
    envFile = fileService.getFirstExistingFile(['.env.development', '.env']);
    config({ path: envFile });
  } catch (err) {
    //create .env file
    await fsExtra.ensureFile('.env');
    await fs.writeFile(path.join(process.cwd(), '.env'), `${key}=${value}`);
  }

  /*
    Bundle mastra
  */
  const mastraDir = dir || path.join(process.cwd(), 'src/mastra');
<<<<<<< HEAD
  const mastraPath = join(mastraDir, 'index.ts');
  await bundle(mastraPath, { buildName: 'Mastra', devMode: true });
=======
  const envPaths = [path.join(process.cwd(), '.env'), path.join(process.cwd(), '.env.development')];
  const mastraPath = join(mastraDir, 'index.ts');
  await bundleMastra(mastraPath);
>>>>>>> 0612b442

  /*
    Bundle tools
  */
<<<<<<< HEAD
  const defaultToolsPath = path.join(mastraDir, 'tools');
  const toolsPaths = [...(toolsDirs?.split(',').map(tool => path.join(process.cwd(), tool)) || []), defaultToolsPath];

  const toolPathsWithFileNames = (
    await Promise.all(
      toolsPaths.map(async toolPath => {
        try {
          const files = await fs.readdir(toolPath);

          return files.map(file => {
            const fullPath = path.join(toolPath, file);
            const fileName = path.parse(file).name;
            const name = fileName === 'index' ? path.basename(path.dirname(fullPath)) : fileName;
            return {
              path: toolPath,
              name,
              fileName: `${fileName}${path.parse(file).ext}`,
            };
          });
        } catch (err) {
          if (toolPath === defaultToolsPath) {
            return [];
          }
          console.warn(`Error reading tools directory ${toolPath}:`, err);
          return [];
        }
      }),
    )
  ).flat();

  console.log(toolPathsWithFileNames);

  for (const { path, name, fileName } of toolPathsWithFileNames) {
    await bundle(join(path, fileName), {
      outfile: join(dotMastraPath, 'tools', `${name}.mjs`),
      buildName: `${name}`,
    });
  }
=======
  const MASTRA_TOOLS_PATH = await bundleTools(mastraDir, dotMastraPath, toolsDirs);
>>>>>>> 0612b442

  /*
    Bundle server
  */
<<<<<<< HEAD
  writeFileSync(join(dotMastraPath, 'index.mjs'), SERVER);

  console.log(join(__dirname, '../templates/server.js'));

  await bundle(join(__dirname, '../templates/server.js'), {
    outfile: join(dotMastraPath, 'server.mjs'),
    buildName: 'Server',
  });
=======
  await bundleServer(dotMastraPath);

  await startServer(dotMastraPath, port, MASTRA_TOOLS_PATH);
>>>>>>> 0612b442

  const watcher = watch([mastraDir, ...envPaths], {
    persistent: true,
    ignoreInitial: true,
  });

  watcher.on('change', async () => {
    console.log(`Changes detected, rebundling and restarting server...`);
    await rebundleAndRestart(mastraDir, dotMastraPath, port, envFile, toolsDirs);
  });

  process.on('SIGINT', () => {
    console.log('Stopping server...');
    if (currentServerProcess) {
      currentServerProcess.kill();
    }
<<<<<<< HEAD

    const watcher = watch(mastraDir, {
      persistent: true,
    });

    watcher.on('change', async () => {
      console.log(`Changes detected`);
      await rebundleAndRestart(mastraDir, dotMastraPath, port, toolsDirs);
    });

    process.on('SIGINT', () => {
      console.log('Stopping server...');
      if (currentServerProcess) {
        currentServerProcess.kill();
      }
      watcher.close();
      process.exit(0);
    });
  } catch (err) {
    const execaError = err as { stderr?: string; stdout?: string };
    if (execaError.stderr) console.error('Server error output:', execaError.stderr);
    if (execaError.stdout) console.error('Server output:', execaError.stdout);
    process.exit(1);
  }
=======
    watcher.close();
    process.exit(0);
  });
>>>>>>> 0612b442
}<|MERGE_RESOLUTION|>--- conflicted
+++ resolved
@@ -1,8 +1,5 @@
 import { bundle, FileService } from '@mastra/deployer';
-<<<<<<< HEAD
-=======
 import { ChildProcess } from 'child_process';
->>>>>>> 0612b442
 import { watch } from 'chokidar';
 import { config } from 'dotenv';
 import { execa } from 'execa';
@@ -219,78 +216,21 @@
     Bundle mastra
   */
   const mastraDir = dir || path.join(process.cwd(), 'src/mastra');
-<<<<<<< HEAD
-  const mastraPath = join(mastraDir, 'index.ts');
-  await bundle(mastraPath, { buildName: 'Mastra', devMode: true });
-=======
   const envPaths = [path.join(process.cwd(), '.env'), path.join(process.cwd(), '.env.development')];
   const mastraPath = join(mastraDir, 'index.ts');
   await bundleMastra(mastraPath);
->>>>>>> 0612b442
 
   /*
     Bundle tools
   */
-<<<<<<< HEAD
-  const defaultToolsPath = path.join(mastraDir, 'tools');
-  const toolsPaths = [...(toolsDirs?.split(',').map(tool => path.join(process.cwd(), tool)) || []), defaultToolsPath];
-
-  const toolPathsWithFileNames = (
-    await Promise.all(
-      toolsPaths.map(async toolPath => {
-        try {
-          const files = await fs.readdir(toolPath);
-
-          return files.map(file => {
-            const fullPath = path.join(toolPath, file);
-            const fileName = path.parse(file).name;
-            const name = fileName === 'index' ? path.basename(path.dirname(fullPath)) : fileName;
-            return {
-              path: toolPath,
-              name,
-              fileName: `${fileName}${path.parse(file).ext}`,
-            };
-          });
-        } catch (err) {
-          if (toolPath === defaultToolsPath) {
-            return [];
-          }
-          console.warn(`Error reading tools directory ${toolPath}:`, err);
-          return [];
-        }
-      }),
-    )
-  ).flat();
-
-  console.log(toolPathsWithFileNames);
-
-  for (const { path, name, fileName } of toolPathsWithFileNames) {
-    await bundle(join(path, fileName), {
-      outfile: join(dotMastraPath, 'tools', `${name}.mjs`),
-      buildName: `${name}`,
-    });
-  }
-=======
   const MASTRA_TOOLS_PATH = await bundleTools(mastraDir, dotMastraPath, toolsDirs);
->>>>>>> 0612b442
 
   /*
     Bundle server
   */
-<<<<<<< HEAD
-  writeFileSync(join(dotMastraPath, 'index.mjs'), SERVER);
-
-  console.log(join(__dirname, '../templates/server.js'));
-
-  await bundle(join(__dirname, '../templates/server.js'), {
-    outfile: join(dotMastraPath, 'server.mjs'),
-    buildName: 'Server',
-  });
-=======
   await bundleServer(dotMastraPath);
 
   await startServer(dotMastraPath, port, MASTRA_TOOLS_PATH);
->>>>>>> 0612b442
 
   const watcher = watch([mastraDir, ...envPaths], {
     persistent: true,
@@ -307,34 +247,7 @@
     if (currentServerProcess) {
       currentServerProcess.kill();
     }
-<<<<<<< HEAD
-
-    const watcher = watch(mastraDir, {
-      persistent: true,
-    });
-
-    watcher.on('change', async () => {
-      console.log(`Changes detected`);
-      await rebundleAndRestart(mastraDir, dotMastraPath, port, toolsDirs);
-    });
-
-    process.on('SIGINT', () => {
-      console.log('Stopping server...');
-      if (currentServerProcess) {
-        currentServerProcess.kill();
-      }
-      watcher.close();
-      process.exit(0);
-    });
-  } catch (err) {
-    const execaError = err as { stderr?: string; stdout?: string };
-    if (execaError.stderr) console.error('Server error output:', execaError.stderr);
-    if (execaError.stdout) console.error('Server output:', execaError.stdout);
-    process.exit(1);
-  }
-=======
     watcher.close();
     process.exit(0);
   });
->>>>>>> 0612b442
 }