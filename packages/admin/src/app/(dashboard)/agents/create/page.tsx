import { Icon } from '@/app/components/icon';
import { AgentFormButton } from '@/domains/agents/components/agent-form-button';
import { AgentInfoForm } from '@/domains/agents/components/agents-info-form';
import { AgentTools } from '@/domains/agents/components/agents-tools';

export default function Page() {
  return (
    <div className="flex flex-col overflow-hidden">
      <div className="flex h-[var(--top-bar-height)] bg-mastra-bg-1 sticky top-0 w-full content-center items-center justify-between border-b-[0.1px] border-mastra-border-1 px-[1.31rem]">
        <div className="h-fit items-center  gap-1.5 flex">
          <span className=" bg-mastra-bg-3 rounded h-7 w-7 grid place-items-center">
            <Icon name="agent" className="w-3 h-3" />
          </span>
          <h1 className="text-base">Create New Agent</h1>
        </div>
      </div>
      <section className="grid flex-1 overflow-hidden gap-x-[0.62rem] grid-cols-[30rem_30rem]">
<<<<<<< HEAD
        <AgentInfoForm />
        <div className=" px-[1.31rem] py-4 ">
=======
        <AgentsCreationHeader />
        <div className="px-[1.31rem] flex flex-col gap-10 py-4 ">
>>>>>>> 7ed56d59
          <AgentTools />

          <AgentFormButton />
        </div>
      </section>
    </div>
  );
}<|MERGE_RESOLUTION|>--- conflicted
+++ resolved
@@ -15,13 +15,8 @@
         </div>
       </div>
       <section className="grid flex-1 overflow-hidden gap-x-[0.62rem] grid-cols-[30rem_30rem]">
-<<<<<<< HEAD
         <AgentInfoForm />
         <div className=" px-[1.31rem] py-4 ">
-=======
-        <AgentsCreationHeader />
-        <div className="px-[1.31rem] flex flex-col gap-10 py-4 ">
->>>>>>> 7ed56d59
           <AgentTools />
 
           <AgentFormButton />
