import { AsanaIntegration } from '@arkw/asana';
import { Config, IntegrationFieldTypeEnum } from '@arkw/core';
import { GoogleIntegration } from '@arkw/google';
<<<<<<< HEAD
=======
import { SlackIntegration } from '@arkw/slack';
import { XIntegration } from '@arkw/x';
>>>>>>> 058b8ebb
import { createId } from '@paralleldrive/cuid2';
import { z } from 'zod';

import { extractSchemaOptions } from '@/domains/workflows/utils';

enum Status {
  ACTIVE = 'ACTIVE',
  ARCHIVED = 'ARCHIVED',
}

const ObjectCategoryEnum = {
  people: 'people',
  companies: 'companies',
  deals: 'deals',
} as const;

const CREATE_NOTE_SCHEMA = z.object({
  title: z.string().trim().min(1, 'Required'),
  description: z.string().optional().describe(`type::${IntegrationFieldTypeEnum.LONG_TEXT}`),
  publicId: z
    .string()
    .optional()
    .default(() => `kn_${createId()}`)
    .transform(v => `kn_${createId()}`),
});

const CREATE_NOTE_OUTPUT_SCHEMA = z.object({
  id: z.string(),
  title: z.string(),
  description: z.string().optional().describe(`type::${IntegrationFieldTypeEnum.LONG_TEXT}`),
  publicId: z.string(),
  status: z.nativeEnum(Status),
});

const CREATE_TASK_OUTPUT_SCHEMA = z.object({
  id: z.string(),
  name: z.string(),
  description: z.string().describe(`type::${IntegrationFieldTypeEnum.LONG_TEXT}`),
  isCompleted: z.boolean(),
  status: z.nativeEnum(Status),
  dueDate: z.string(),
});

const CREATE_TASK_SCHEMA = z.object({
  name: z.string().trim().min(1, 'Required'),
  description: z.string().optional().describe(`type::${IntegrationFieldTypeEnum.LONG_TEXT}`),
  dueDate: z.string().datetime().optional(),
});

const BASE_RECORD_SCHEMA = z.object({
  entityType: z.enum([ObjectCategoryEnum.people, ObjectCategoryEnum.companies, ObjectCategoryEnum.deals]),
});

const RECORD_SCHEMA = z.discriminatedUnion('entityType', [
  z.object({
    entityType: z.literal(ObjectCategoryEnum.companies),
    data: z.object({
      name: z.string().trim().min(1, 'Required'),
    }),
  }),
  z.object({
    entityType: z.literal(ObjectCategoryEnum.deals),
    data: z.object({
      name: z.string().trim().min(1, 'Required'),
      amount: z.coerce.number(),
      closeDate: z.string().datetime(),
      pipeline: z.string().trim().min(1, 'Required'),
      pipelineStage: z.string().trim().min(1, 'Required'),
    }),
  }),
  z.object({
    entityType: z.literal(ObjectCategoryEnum.people),
    data: z.object({
      firstName: z.string().trim().min(1, 'Required'),
      lastName: z.string().trim().min(1, 'Required'),
      email: z.string().email(),
    }),
  }),
]);

export const dbUrl = process.env.DB_URL;
export const redirectHost = process.env.APP_URL;

if (!dbUrl || !redirectHost) {
  throw new Error('Missing required environment variables');
}

//Custom redirect URI for slack local development
export const SLACK_REDIRECT_URI = `https://redirectmeto.com/${new URL(
  `/api/arkw/connect/callback`,
  redirectHost,
).toString()}`;

// THIS IS YOUR PROJECTS CONFIG
export const config: Config = {
  name: 'admin',
  //logConfig: {}, // TODO: Add this
  //system => referring to user's app
  systemApis: [
    {
      type: 'CREATE_NOTE',
      label: 'Create Note',
      icon: {
        alt: 'Create Note',
        icon: 'plus-icon',
      },
      category: 'NOTE',
      description: 'Create a new note',
      schema: CREATE_NOTE_SCHEMA,
      async getSchemaOptions() {
        const options = extractSchemaOptions({ schema: CREATE_NOTE_SCHEMA });
        return options;
      },
      outputSchema: CREATE_NOTE_OUTPUT_SCHEMA,
      executor: async () => {
        console.log('I created system notes');
      },
    },
    {
      type: 'CREATE_TASK',
      label: 'Create Task',
      icon: {
        alt: 'Create Task',
        icon: 'plus-icon',
      },
      category: 'TASK',
      description: 'Create a new task',
      schema: CREATE_TASK_SCHEMA,
      async getSchemaOptions() {
        const options = extractSchemaOptions({ schema: CREATE_TASK_SCHEMA });
        return options;
      },
      outputSchema: CREATE_TASK_OUTPUT_SCHEMA,
      executor: async () => {
        console.log('I created system tasks');
      },
    },
  ],
  //system => referring to user's app
  systemEvents: {
    RECORD_CREATED: {
      schema: BASE_RECORD_SCHEMA,
      label: 'Record Created',
      description: 'Triggered when a record is created',
      async getSchemaOptions() {
        const options = extractSchemaOptions({ schema: BASE_RECORD_SCHEMA });
        return options;
      },
    },
    // RECORD_UPDATED: {
    //   schema: BASE_RECORD_SCHEMA,
    //   label: 'Record Updated',
    //   description: 'Triggered when a record is updated',
    //   async getSchemaOptions() {
    //     const options = extractSchemaOptions({ schema: BASE_RECORD_SCHEMA });
    //     return options;
    //   },
    // },
    // RECORD_DELETED: {
    //   schema: BASE_RECORD_SCHEMA,
    //   label: 'Record Deleted',
    //   description: 'Triggered when a record is deleted',
    //   async getSchemaOptions() {
    //     const options = extractSchemaOptions({ schema: BASE_RECORD_SCHEMA });
    //     return options;
    //   },
    // },
  },
  integrations: [
    new XIntegration({
      config: {
        CLIENT_ID: process.env.X_CLIENT_ID!,
        CLIENT_SECRET: process.env.X_CLIENT_SECRET!,
        REDIRECT_URI: '',
      },
    }),

    new SlackIntegration({
      config: {
        CLIENT_ID: process.env.SLACK_CLIENT_ID!,
        CLIENT_SECRET: process.env.SLACK_CLIENT_SECRET!,
        REDIRECT_URI: SLACK_REDIRECT_URI,
      },
<<<<<<< HEAD
    },
  },
  integrations: [
=======
    }),

>>>>>>> 058b8ebb
    new GoogleIntegration({
      config: {
        CLIENT_ID: process.env.GOOGLE_CLIENT_ID!,
        CLIENT_SECRET: process.env.GOOGLE_CLIENT_SECRET!,
        TOPIC: process.env.GOOGLE_MAIL_TOPIC!,
      },
    }),
<<<<<<< HEAD
=======

    new AsanaIntegration({
      config: {
        CLIENT_ID: process.env.ASANA_CLIENT_ID!,
        CLIENT_SECRET: process.env.ASANA_CLIENT_SECRET!,
      },
    }),
>>>>>>> 058b8ebb
  ],
  db: {
    provider: 'postgres',
    uri: dbUrl,
  },
  systemHostURL: process.env.APP_URL!,
  routeRegistrationPath: '/api/arkw',
  blueprintDirPath: '/mock-data/blueprints',
};<|MERGE_RESOLUTION|>--- conflicted
+++ resolved
@@ -1,11 +1,5 @@
-import { AsanaIntegration } from '@arkw/asana';
 import { Config, IntegrationFieldTypeEnum } from '@arkw/core';
 import { GoogleIntegration } from '@arkw/google';
-<<<<<<< HEAD
-=======
-import { SlackIntegration } from '@arkw/slack';
-import { XIntegration } from '@arkw/x';
->>>>>>> 058b8ebb
 import { createId } from '@paralleldrive/cuid2';
 import { z } from 'zod';
 
@@ -175,28 +169,6 @@
     // },
   },
   integrations: [
-    new XIntegration({
-      config: {
-        CLIENT_ID: process.env.X_CLIENT_ID!,
-        CLIENT_SECRET: process.env.X_CLIENT_SECRET!,
-        REDIRECT_URI: '',
-      },
-    }),
-
-    new SlackIntegration({
-      config: {
-        CLIENT_ID: process.env.SLACK_CLIENT_ID!,
-        CLIENT_SECRET: process.env.SLACK_CLIENT_SECRET!,
-        REDIRECT_URI: SLACK_REDIRECT_URI,
-      },
-<<<<<<< HEAD
-    },
-  },
-  integrations: [
-=======
-    }),
-
->>>>>>> 058b8ebb
     new GoogleIntegration({
       config: {
         CLIENT_ID: process.env.GOOGLE_CLIENT_ID!,
@@ -204,16 +176,6 @@
         TOPIC: process.env.GOOGLE_MAIL_TOPIC!,
       },
     }),
-<<<<<<< HEAD
-=======
-
-    new AsanaIntegration({
-      config: {
-        CLIENT_ID: process.env.ASANA_CLIENT_ID!,
-        CLIENT_SECRET: process.env.ASANA_CLIENT_SECRET!,
-      },
-    }),
->>>>>>> 058b8ebb
   ],
   db: {
     provider: 'postgres',
